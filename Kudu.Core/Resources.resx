--- conflicted
+++ resolved
@@ -210,12 +210,10 @@
   <data name="Error_AsyncLockRequestCompleted" xml:space="preserve">
     <value>Async lock task is already in one of the three final states: RanToCompletion, Faulted, or Canceled -- releasing lock.</value>
   </data>
-<<<<<<< HEAD
   <data name="Error_NoRunnableScriptForJob" xml:space="preserve">
     <value>No runnable script file was found.</value>
-=======
+  </data>
   <data name="Log_MaxJobLogLinesReached" xml:space="preserve">
     <value>Reached maximum allowed output lines for this run, to see all of the job's logs you can enable website application diagnostics</value>
->>>>>>> 47bc9645
   </data>
 </root>